--- conflicted
+++ resolved
@@ -1,22 +1,10 @@
-<<<<<<< HEAD
-from docling.models.easyocr_model import EasyOcrModel
-from docling.models.ocr_mac_model import OcrMacModel
-from docling.models.picture_description_api_model import PictureDescriptionApiModel
-from docling.models.picture_description_vlm_model import PictureDescriptionVlmModel
-from docling.models.rapid_ocr_model import RapidOcrModel
-from docling.models.tesseract_ocr_cli_model import TesseractOcrCliModel
-from docling.models.tesseract_ocr_model import TesseractOcrModel
-from docling.models.google_vision_ocr_model import GoogleVisionOcrModel
-
-
-=======
->>>>>>> 5f050f94
 def ocr_engines():
     from docling.models.easyocr_model import EasyOcrModel
     from docling.models.ocr_mac_model import OcrMacModel
     from docling.models.rapid_ocr_model import RapidOcrModel
     from docling.models.tesseract_ocr_cli_model import TesseractOcrCliModel
     from docling.models.tesseract_ocr_model import TesseractOcrModel
+    from docling.models.google_vision_ocr_model import GoogleVisionOcrModel
 
     return {
         "ocr_engines": [
