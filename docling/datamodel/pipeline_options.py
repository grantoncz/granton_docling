--- conflicted
+++ resolved
@@ -236,69 +236,6 @@
 )
 
 
-<<<<<<< HEAD
-class BaseVlmOptions(BaseModel):
-    kind: str
-    prompt: str
-
-
-class ResponseFormat(str, Enum):
-    DOCTAGS = "doctags"
-    MARKDOWN = "markdown"
-
-
-class InferenceFramework(str, Enum):
-    MLX = "mlx"
-    TRANSFORMERS = "transformers"
-
-
-class HuggingFaceVlmOptions(BaseVlmOptions):
-    kind: Literal["hf_model_options"] = "hf_model_options"
-
-    repo_id: str
-    load_in_8bit: bool = True
-    llm_int8_threshold: float = 6.0
-    quantized: bool = False
-
-    inference_framework: InferenceFramework
-    response_format: ResponseFormat
-
-    @property
-    def repo_cache_folder(self) -> str:
-        return self.repo_id.replace("/", "--")
-
-
-smoldocling_vlm_mlx_conversion_options = HuggingFaceVlmOptions(
-    repo_id="ds4sd/SmolDocling-256M-preview-mlx-bf16",
-    prompt="Convert this page to docling.",
-    response_format=ResponseFormat.DOCTAGS,
-    inference_framework=InferenceFramework.MLX,
-)
-
-
-smoldocling_vlm_conversion_options = HuggingFaceVlmOptions(
-    repo_id="ds4sd/SmolDocling-256M-preview",
-    prompt="Convert this page to docling.",
-    response_format=ResponseFormat.DOCTAGS,
-    inference_framework=InferenceFramework.TRANSFORMERS,
-)
-
-granite_vision_vlm_conversion_options = HuggingFaceVlmOptions(
-    repo_id="ibm-granite/granite-vision-3.1-2b-preview",
-    # prompt="OCR the full page to markdown.",
-    prompt="OCR this image.",
-    response_format=ResponseFormat.MARKDOWN,
-    inference_framework=InferenceFramework.TRANSFORMERS,
-)
-
-
-class VlmModelType(str, Enum):
-    SMOLDOCLING = "smoldocling"
-    GRANITE_VISION = "granite_vision"
-
-
-=======
->>>>>>> 5f050f94
 # Define an enum for the backend options
 class PdfBackend(str, Enum):
     """Enum of valid PDF backends."""
@@ -348,13 +285,9 @@
         False  # (To be used with vlms, or other generative models)
     )
     # If True, text from backend will be used instead of generated text
-<<<<<<< HEAD
-    vlm_options: Union[HuggingFaceVlmOptions] = smoldocling_vlm_conversion_options
-=======
     vlm_options: Union[InlineVlmOptions, ApiVlmOptions] = (
         smoldocling_vlm_conversion_options
     )
->>>>>>> 5f050f94
 
 
 class LayoutOptions(BaseModel):
